--- conflicted
+++ resolved
@@ -1137,11 +1137,7 @@
     def test(self):
         fd = self.makefile()
         fd.write('<policy-file-request/>\x00')
-<<<<<<< HEAD
         fd.flush() # flush() is needed on PyPy, apparently it buffers slightly differently
-=======
-        fd.flush()
->>>>>>> d28c6086
         self.assertEqual(fd.read(), 'HELLO')
 
         fd = self.makefile()
